__pycache__
*.ply
<<<<<<< HEAD
.idea
=======
.idea/*
data*/*

# Ignore data
*.png
*.jpg
*.txt
>>>>>>> 4a0565cd
<|MERGE_RESOLUTION|>--- conflicted
+++ resolved
@@ -1,13 +1,4 @@
 __pycache__
 *.ply
-<<<<<<< HEAD
-.idea
-=======
 .idea/*
-data*/*
-
-# Ignore data
-*.png
-*.jpg
-*.txt
->>>>>>> 4a0565cd
+data*/*